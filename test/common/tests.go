--- conflicted
+++ resolved
@@ -13,14 +13,18 @@
 	HAPPY_PATH_TESTS = []TestCase{
 		// Add all happy path tests to be executed after RHMI installation is completed here
 		{"A01 - Verify that all stages in the integreatly-operator CR report completed", TestIntegreatlyStagesStatus}, // Keep test as first on the list, as it ensures that all products are reported as complete
+		{"Test RHMI installation CR metric", TestRHMICRMetrics},
 		{"A03 - Verify all namespaces have been created with the correct name", TestNamespaceCreated},
 		{"A18 - Verify RHMI Config CRs Successful", TestRHMIConfigCRs},
+		{"A22 - Verify RHMI Config Updates CRO Strategy Override Config Map", TestRHMIConfigCROStrategyOverride},
 		{"A05 - Verify product operator version", TestProductOperatorVersions},
+		{"A07 - Verify product versions", TestProductVersions},
 		{"B03 - Verify RHMI Developer User Permissions are Correct", TestRHMIDeveloperUserPermissions},
 		{"B04 - Verify Dedicated Admin User Permissions are Correct", TestDedicatedAdminUserPermissions},
 		{"A13 - Verify Deployment resources have the expected replicas", TestDeploymentExpectedReplicas},
 		{"A14 - Verify Deployment Config resources have the expected replicas", TestDeploymentConfigExpectedReplicas},
 		{"A15 - Verify Stateful Set resources have the expected replicas", TestStatefulSetsExpectedReplicas},
+		{"E02 - Verify that all dashboards are installed and all the graphs are filled with data", TestDashboardsData},
 		{"E03 - Verify dashboards exist", TestIntegreatlyDashboardsExist},
 		{"A10 - Verify CRO Postgres CRs Successful", TestCROPostgresSuccessfulState},
 		{"A11 - Verify CRO Redis CRs Successful", TestCRORedisSuccessfulState},
@@ -44,11 +48,8 @@
 		{"F08 - Verify Replicas Scale correctly in RHSSO and user SSO", TestReplicasInRHSSOAndUserSSO},
 		{"A06 - Verify PVC", TestPVClaims},
 		{"Verify servicemonitors are cloned in monitoring namespace and rolebindings are created", TestServiceMonitorsCloneAndRolebindingsExist},
-		{"Test RHMI installation CR metric", TestRHMICRMetrics},
-<<<<<<< HEAD
+		{"C03 - Verify that alerting mechanism works", TestIntegreatlyAlertsMechanism},
 		{"H11 - Verify 3scale SMTP config", Test3ScaleSMTPConfig},
-=======
->>>>>>> b022c40e
 	}
 
 	DESTRUCTIVE_TESTS = []TestCase{
