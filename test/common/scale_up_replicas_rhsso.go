package common

import (
	goctx "context"
	"fmt"
	"testing"
	"time"

	keycloakv1alpha1 "github.com/keycloak/keycloak-operator/pkg/apis/keycloak/v1alpha1"
	metav1 "k8s.io/apimachinery/pkg/apis/meta/v1"
	"k8s.io/apimachinery/pkg/types"
	"k8s.io/apimachinery/pkg/util/wait"
	k8sclient "sigs.k8s.io/controller-runtime/pkg/client"
)

var (
	numberOfRhssoReplicas     int = 2
	numberOfUserRhssoReplicas int = 3
<<<<<<< HEAD
	scaleDownRhssoReplicas    int = 1
=======
>>>>>>> 8f2da382
	rhssoName                     = "rhsso"
	rhssoNamespace                = NamespacePrefix + "rhsso"
	userSSOName                   = "rhssouser"
	userSSONamespace              = NamespacePrefix + "user-sso"
	requestURLSSO                 = "/apis/keycloak.org/v1alpha1"
	kindSSO                       = "Keycloaks"
)

func TestReplicasInRHSSOAndUserSSO(t *testing.T, ctx *TestingContext) {
<<<<<<< HEAD
	checkScalingOfKeycloakReplicas(t, ctx, rhssoName, GetPrefixedNamespace("rhsso"), numberOfRhssoReplicas)
	checkScalingOfKeycloakReplicas(t, ctx, userSSOName, GetPrefixedNamespace("user-sso"), numberOfUserRhssoReplicas)
=======
	checkScalingOfKeycloakReplicas(t, ctx, rhssoName, rhssoNamespace, numberOfRhssoReplicas)
	checkScalingOfKeycloakReplicas(t, ctx, userSSOName, userSSONamespace, numberOfUserRhssoReplicas)
>>>>>>> 8f2da382
}

func checkScalingOfKeycloakReplicas(t *testing.T, ctx *TestingContext, keycloakCRName string, keycloakCRNamespace string, expectedReplicas int) {
	scaleUpRhssoReplicas := expectedReplicas + 1
	scaleDownRhssoReplicas := expectedReplicas - 1
	keycloakCR, err := getKeycloakCR(ctx.Client, keycloakCRName, keycloakCRNamespace)
	if err != nil {
		t.Fatalf("failed to get KeycloakCR : %v", err)
	}

	t.Log("Checking correct number of replicas are set")
	if err := checkNumberOfReplicasAgainstValueRhsso(keycloakCR, ctx, numberOfRhssoReplicas, retryInterval, timeout, t); err != nil {
		t.Fatalf("Incorrect number of replicas to start : %v", err)
	}

	keycloakCR, err = updateKeycloakCR(ctx, scaleUpRhssoReplicas, keycloakCRName, keycloakCRNamespace)
	if err != nil {
		t.Fatalf("Unable to update : %v", err)
	}

	t.Log("Checking correct number of updated replicas are set")
	if err := checkNumberOfReplicasAgainstValueRhsso(keycloakCR, ctx, scaleUpRhssoReplicas, retryInterval, timeout, t); err != nil {
		t.Fatalf("Incorrect number of replicas : %v", err)
	}

	keycloakCR, err = updateKeycloakCR(ctx, scaleDownRhssoReplicas, keycloakCRName, keycloakCRNamespace)
	if err != nil {
		t.Fatalf("Unable to update : %v", err)
	}

	t.Log("Checking correct number of updated replicas are set")
	if err := checkNumberOfReplicasAgainstValueRhsso(keycloakCR, ctx, numberOfRhssoReplicas, retryInterval, timeout, t); err != nil {
		t.Fatalf("Incorrect number of replicas : %v", err)
	}

	keycloakCR, err = updateKeycloakCR(ctx, numberOfRhssoReplicas, keycloakCRName, keycloakCRNamespace)
	if err != nil {
		t.Fatalf("Unable to update : %v", err)
	}

	t.Log("Checking correct number of replicas has been reset")
	if err := checkNumberOfReplicasAgainstValueRhsso(keycloakCR, ctx, numberOfRhssoReplicas, retryInterval, timeout, t); err != nil {
		t.Fatalf("Incorrect number of replicas : %v", err)
	}

	t.Log("Checking replicas are ready")
	if err := checkSSOReplicasAreReady(ctx, t, int32(numberOfRhssoReplicas), keycloakCRName, keycloakCRNamespace, retryInterval, timeout); err != nil {
		t.Fatalf("Replicas weren't ready within timeout")
	}
}

func getKeycloakCR(dynClient k8sclient.Client, keycloakCRName string, keycloakCRNamespace string) (keycloakv1alpha1.Keycloak, error) {
	keycloakCR := &keycloakv1alpha1.Keycloak{}

	if err := dynClient.Get(goctx.TODO(), types.NamespacedName{Name: keycloakCRName, Namespace: keycloakCRNamespace}, keycloakCR); err != nil {
		return *keycloakCR, err
	}

	return *keycloakCR, nil
}

func updateKeycloakCR(dynClient *TestingContext, replicas int, keycloakCRName string, keycloakCRNamespace string) (keycloakv1alpha1.Keycloak, error) {

	replica := fmt.Sprintf(`{
		"apiVersion": "keycloak.org/v1alpha1",
		"kind": "Keycloak",
		"spec": {
			"instances": %[1]v
		}		
	}`, replicas)

	replicaBytes := []byte(replica)

	request := dynClient.ExtensionClient.RESTClient().Patch(types.MergePatchType).
		Resource(kindSSO).
		Name(keycloakCRName).
		Namespace(keycloakCRNamespace).
		RequestURI(requestURLSSO).Body(replicaBytes).Do()
	_, err := request.Raw()

	keycloakCR, err := getKeycloakCR(dynClient.Client, keycloakCRName, keycloakCRNamespace)
	if err != nil {
		return keycloakCR, err
	}

	return keycloakCR, nil
}

func checkNumberOfReplicasAgainstValueRhsso(keycloakCR keycloakv1alpha1.Keycloak, ctx *TestingContext, numberOfRequiredReplicas int, retryInterval, timeout time.Duration, t *testing.T) error {
	return wait.Poll(retryInterval, timeout, func() (done bool, err error) {
		keycloakCR, err = getKeycloakCR(ctx.Client, keycloakCR.Name, keycloakCR.Namespace)
		if err != nil {
			t.Fatalf("failed to get KeycloakCR : %v", err)
		}
		if keycloakCR.Spec.Instances != numberOfRequiredReplicas {
			t.Logf("Number of replicas for keycloakCR.Spec.Instances is not correct : Replicas - %v, Expected - %v", keycloakCR.Spec.Instances, numberOfRequiredReplicas)
			t.Logf("retrying in : %v seconds", retryInterval)
			return false, nil
		}
		return true, nil
	})
}

func checkSSOReplicasAreReady(dynClient *TestingContext, t *testing.T, replicas int32, keycloakCRName string, keycloakCRNamespace string, retryInterval, timeout time.Duration) error {

	err := wait.Poll(retryInterval, timeout, func() (done bool, err error) {

		statefulset, err := dynClient.KubeClient.AppsV1().StatefulSets(keycloakCRNamespace).Get("keycloak", metav1.GetOptions{})
		if err != nil {
			t.Errorf("Failed to get Statefulset %s in namespace %s with error: %s", "Keycloak", keycloakCRNamespace, err)
		}
		if statefulset.Status.ReadyReplicas != replicas {
			t.Logf("Replicas Ready %v", statefulset.Status.ReadyReplicas)
			t.Logf("retrying in : %v seconds", retryInterval)
			return false, nil
		}
		return true, nil
	})
	if err != nil {
		return fmt.Errorf("Number of replicas for sso.Spec.replicas is not correct : Replicas - %v, Expected - %v", err, replicas)
	}
	return nil
}<|MERGE_RESOLUTION|>--- conflicted
+++ resolved
@@ -16,10 +16,7 @@
 var (
 	numberOfRhssoReplicas     int = 2
 	numberOfUserRhssoReplicas int = 3
-<<<<<<< HEAD
 	scaleDownRhssoReplicas    int = 1
-=======
->>>>>>> 8f2da382
 	rhssoName                     = "rhsso"
 	rhssoNamespace                = NamespacePrefix + "rhsso"
 	userSSOName                   = "rhssouser"
@@ -29,13 +26,8 @@
 )
 
 func TestReplicasInRHSSOAndUserSSO(t *testing.T, ctx *TestingContext) {
-<<<<<<< HEAD
 	checkScalingOfKeycloakReplicas(t, ctx, rhssoName, GetPrefixedNamespace("rhsso"), numberOfRhssoReplicas)
 	checkScalingOfKeycloakReplicas(t, ctx, userSSOName, GetPrefixedNamespace("user-sso"), numberOfUserRhssoReplicas)
-=======
-	checkScalingOfKeycloakReplicas(t, ctx, rhssoName, rhssoNamespace, numberOfRhssoReplicas)
-	checkScalingOfKeycloakReplicas(t, ctx, userSSOName, userSSONamespace, numberOfUserRhssoReplicas)
->>>>>>> 8f2da382
 }
 
 func checkScalingOfKeycloakReplicas(t *testing.T, ctx *TestingContext, keycloakCRName string, keycloakCRNamespace string, expectedReplicas int) {
@@ -104,7 +96,7 @@
 		"kind": "Keycloak",
 		"spec": {
 			"instances": %[1]v
-		}		
+		}
 	}`, replicas)
 
 	replicaBytes := []byte(replica)
